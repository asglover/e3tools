--- conflicted
+++ resolved
@@ -1,14 +1,9 @@
 # e3tools
 
-<<<<<<< HEAD
 A repository of building blocks in PyTorch for E(3)/SE(3)-equivariant neural networks, built on top of [e3nn](https://github.com/e3nn/e3nn).
-
-=======
-Tools for building equivariant neural networks.
 
 ## Install
 
 ```bash
 uv sync
-```
->>>>>>> 58e60ebc
+```